--- conflicted
+++ resolved
@@ -9,12 +9,7 @@
 # Variables we can reference later
 variables:
   system.debug: 'true'
-<<<<<<< HEAD
   CHIANTI_DATA_URL: "https://download.chiantidatabase.org/CHIANTI_v9.0.1_database.tar.gz"
-=======
-  CHIANTI_DATA_URL: "http://www.chiantidatabase.org/download/CHIANTI_9.0.1_data.tar.gz"
-  CMFGEN_DATA_URL: "http://kookaburra.phyast.pitt.edu/hillier/cmfgen_files/atomic_data_15nov16.tar.gz"
->>>>>>> eb98685e
   XUVTOP: "/usr/share/chianti"
 
 jobs:
@@ -71,13 +66,8 @@
 # Download chianti data for tests
   - bash: |
           mkdir /usr/share/chianti
-<<<<<<< HEAD
           wget $CHIANTI_DATA_URL -O /usr/share/chianti/CHIANTI_v9.0.1_database.tar.gz
           tar -zxvf /usr/share/chianti/CHIANTI_v9.0.1_database.tar.gz -C /usr/share/chianti
-=======
-          wget $CHIANTI_DATA_URL -O /usr/share/chianti/CHIANTI_9.0.1_data.tar.gz
-          tar -zxvf /usr/share/chianti/CHIANTI_9.0.1_data.tar.gz -C /usr/share/chianti
->>>>>>> eb98685e
     displayName: "Fetch Chianti Data"
 
   - bash: |
