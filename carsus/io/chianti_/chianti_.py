import os
import re
import pickle
import logging
import numpy as np
import pandas as pd
from numpy.testing import assert_almost_equal
from astropy import units as u
from sqlalchemy import and_
from pyparsing import ParseException
from carsus.io.base import IngesterError
from carsus.io.util import convert_species_tuple2chianti_str
from carsus.util import convert_atomic_number2symbol, parse_selected_species
from carsus.model import DataSource, Ion, Level, LevelEnergy,\
    Line, LineGFValue, LineAValue, LineWavelength, MEDIUM_VACUUM, \
    ECollision, ECollisionEnergy, ECollisionGFValue, ECollisionTempStrength

# Compatibility with older versions and pip versions:
try:
    from ChiantiPy.tools.io import versionRead
    import ChiantiPy.core as ch 

except ImportError:
    # Shamefully copied from their GitHub source:
    def versionRead():
        """
        Read the version number of the CHIANTI database
        """
        xuvtop = os.environ['XUVTOP']
        vFileName = os.path.join(xuvtop, 'VERSION')
        vFile = open(vFileName)
        versionStr = vFile.readline()
        vFile.close()
        return versionStr.strip()
    import chianti.core as ch


logger = logging.getLogger(__name__)

masterlist_ions_path = os.path.join(
    os.getenv('XUVTOP'), "masterlist", "masterlist_ions.pkl"
)

masterlist_ions_file = open(masterlist_ions_path, 'rb')
masterlist_ions = pickle.load(masterlist_ions_file).keys()
# Exclude the "d" ions for now
masterlist_ions = [_ for _ in masterlist_ions
                   if re.match("^[a-z]+_\d+$", _)]

masterlist_version = versionRead()


class ChiantiIonReaderError(Exception):
    pass


class ChiantiIonReader(object):
    """
        Class for reading ion data from the CHIANTI database

        Attributes
        ----------
        ion: chianti.core.ion instance

        Methods
        -------
        levels
            Return a DataFrame with the data for ion's levels

        lines
            Return a DataFrame with the data for ion's lines

        collisions
            Return a DataFrame with the data for ion's electron collisions

        bound_levels
            Same as `levels`, but only for bound levels (with energy < ionization_potential)

        bound_lines
            Same as `lines`, but only for bound levels (with energy < ionization_potential)

        bound_collisions
            Same as `collisions`, but only for bound levels (with energy < ionization_potential)
    """

    elvlc_dict = {
        'lvl': 'level_index',
        'ecm': 'energy',  # cm-1
        'ecmth': 'energy_theoretical',  # cm-1
        'j': 'J',
        'spd': 'L',
        'spin': 'spin_multiplicity',
        'pretty': 'pretty',  # configuration + term
        'label': 'label'
    }

    wgfa_dict = {
        'avalue': 'a_value',
        'gf': 'gf_value',
        'lvl1': 'lower_level_index',
        'lvl2': 'upper_level_index',
        'wvl': 'wavelength'
    }

    scups_dict = {
        'btemp': 'temperatures',
        'bscups': 'collision_strengths',
        'gf': 'gf_value',
        'de': 'energy',  # Rydberg
        'lvl1': 'lower_level_index',
        'lvl2': 'upper_level_index',
        'ttype': 'ttype',  # BT92 Transition type
        'cups': 'cups'  # BT92 scaling parameter
    }

    def __init__(self, ion_name):

        self.ion = ch.ion(ion_name)
        self._levels = None
        self._lines = None
        self._collisions = None

    @property
    def levels(self):
        if self._levels is None:
            self._levels = self.read_levels()
        return self._levels

    @property
    def lines(self):
        if self._lines is None:
            self._lines = self.read_lines()
        return self._lines

    @property
    def collisions(self):
        if self._collisions is None:
            self._collisions = self.read_collisions()
        return self._collisions

    @property
    def last_bound_level(self):
        ionization_potential = u.eV.to(
            u.Unit("cm-1"), value=self.ion.Ip, equivalencies=u.spectral())
        last_row = self.levels.loc[self.levels['energy']
                                   < ionization_potential].tail(1)
        return last_row.index[0]

    @property
    def bound_levels(self):
        return self.levels.loc[:self.last_bound_level]

    def filter_bound_transitions(self, transitions):
        """ Filter transitions DataFrames on bound levels.

            The most succinct and accurate way to do this is to use slicing on multi index,
            but due to some bug in pandas out-of-range rows are included in the resulting DataFrame.
        """
        transitions = transitions.reset_index()
        transitions = transitions.loc[transitions["upper_level_index"]
                                      <= self.last_bound_level]
        transitions = transitions.set_index(
            ["lower_level_index", "upper_level_index"])
        transitions = transitions.sort_index()
        return transitions

    @property
    def bound_lines(self):
        bound_lines = self.filter_bound_transitions(self.lines)
        return bound_lines

    @property
    def bound_collisions(self):
        bound_collisions = self.filter_bound_transitions(self.collisions)
        return bound_collisions

    def read_levels(self):

        try:
            elvlc = self.ion.Elvlc
        except AttributeError:
            raise ChiantiIonReaderError(
                "No levels data is available for ion {}".format(self.ion.Spectroscopic))

        levels_dict = {}

        for key, col_name in self.elvlc_dict.items():
            levels_dict[col_name] = elvlc.get(key)

        # Check that ground level energy is 0
        try:
            for key in ['energy', 'energy_theoretical']:
                assert_almost_equal(levels_dict[key][0], 0)
        except AssertionError:
            raise ValueError('Level 0 energy is not 0.0')

        levels = pd.DataFrame(levels_dict)

        # Replace empty labels with NaN
        levels.loc[:, "label"] = levels["label"].replace(
            r'\s+', np.nan, regex=True)

        # Extract configuration and term from the "pretty" column
        levels[["term", "configuration"]] = levels["pretty"].str.rsplit(
            ' ', expand=True, n=1)
        levels = levels.drop("pretty", axis=1)

        levels = levels.set_index("level_index")
        levels = levels.sort_index()

        return levels

    def read_lines(self):

        try:
            wgfa = self.ion.Wgfa
        except AttributeError:
            raise ChiantiIonReaderError(
                "No lines data is available for ion {}".format(self.ion.Spectroscopic))

        lines_dict = {}

        for key, col_name in self.wgfa_dict.items():
            lines_dict[col_name] = wgfa.get(key)

        lines = pd.DataFrame(lines_dict)

        # two-photon transitions are given a zero wavelength and we ignore them for now
        lines = lines.loc[~(lines["wavelength"] == 0)]

        # theoretical wavelengths have negative values
        def parse_wavelength(row):
            if row["wavelength"] < 0:
                wvl = -row["wavelength"]
                method = "th"
            else:
                wvl = row["wavelength"]
                method = "m"
            return pd.Series([wvl, method])

        lines[["wavelength", "method"]] = lines.apply(parse_wavelength, axis=1)

        lines = lines.set_index(["lower_level_index", "upper_level_index"])
        lines = lines.sort_index()

        return lines

    def read_collisions(self):

        try:
            scups = self.ion.Scups
        except AttributeError:
            raise ChiantiIonReaderError(
                "No collision data is available for ion {}".format(self.ion.Spectroscopic))

        collisions_dict = {}

        for key, col_name in self.scups_dict.items():
            collisions_dict[col_name] = scups.get(key)

        collisions = pd.DataFrame(collisions_dict)

        collisions = collisions.set_index(
            ["lower_level_index", "upper_level_index"])
        collisions = collisions.sort_index()

        return collisions


class ChiantiIngester(object):
    """
        Class for ingesting data from the CHIANTI database

        Parameters
        -----------
        session:  SQLAlchemy session
        ions:  list of species str, if set to None then masterlist
            (default None)
        ds_short_name: str
            Short name of the datasource

        Attributes
        ----------
        session: SQLAlchemy session
        data_source: DataSource instance
        ion_readers : list of ChiantiIonReader instances

        Methods
        -------
        ingest(session)
            Persists data into the database
    """

    masterlist_ions = masterlist_ions
    ds_prefix = 'chianti'

    def __init__(self, session, ions=None, ds_short_name=None):
        if ds_short_name is None:
            ds_short_name = '{}_v{}'.format(
                self.ds_prefix,
                masterlist_version)

        self.session = session
        self.ion_readers = list()
        self.ions = list()

        if ions is not None:
            try:
                ions = parse_selected_species(ions)
            except ParseException:
                raise ValueError(
                    'Input is not a valid species string {}'.format(ions))
            self.ions = [convert_species_tuple2chianti_str(_) for _ in ions]
        else:
            self.ions = masterlist_ions

        for ion in self.ions:
            if ion in self.masterlist_ions:
                self.ion_readers.append(ChiantiIonReader(ion))
            else:
                print("Ion {0} is not available".format(ion))

        self.data_source = DataSource.as_unique(
            self.session, short_name=ds_short_name)
        # To get the id if a new data source was created
        if self.data_source.data_source_id is None:
            self.session.flush()

    def get_lvl_index2id(self, ion):
        """ Return a DataFrame that maps levels indexes to ids """

        q_ion_lvls = self.session.query(Level.level_id.label("id"),
                                        Level.level_index.label("index")). \
            filter(and_(Level.ion == ion,
                        Level.data_source == self.data_source))

        lvl_index2id = list()
        for id, index in q_ion_lvls:
            lvl_index2id.append((index, id))

        lvl_index2id_dtype = [("index", np.int), ("id", np.int)]
        lvl_index2id = np.array(lvl_index2id, dtype=lvl_index2id_dtype)
        lvl_index2id = pd.DataFrame.from_records(lvl_index2id, index="index")

        return lvl_index2id

    def ingest_levels(self):

        print("Ingesting levels from {}".format(self.data_source.short_name))

        for rdr in self.ion_readers:

            atomic_number = rdr.ion.Z
            ion_charge = rdr.ion.Ion - 1

            ion = Ion.as_unique(
                self.session, atomic_number=atomic_number, ion_charge=ion_charge)

            try:
                bound_levels = rdr.bound_levels
            except ChiantiIonReaderError:
                print("Levels not found for ion {} {}".format(
                    convert_atomic_number2symbol(atomic_number), ion_charge))
                continue

            print("Ingesting levels for {} {}".format(
                convert_atomic_number2symbol(atomic_number), ion_charge))

            # ToDo: Determine parity from configuration

            for index, row in bound_levels.iterrows():

                level = Level(
                    ion=ion, data_source=self.data_source, level_index=index,
                    configuration=row["configuration"], term=row["term"],
                    L=row["L"], J=row["J"], spin_multiplicity=row["spin_multiplicity"]
                )

                level.energies = []
                for column, method in [('energy', 'meas'), ('energy_theoretical', 'theor')]:
                    if row[column] != -1:  # check if the value exists
                        level.energies.append(
                            LevelEnergy(quantity=row[column]*u.Unit("cm-1"),
                                        data_source=self.data_source,
                                        method=method),
                        )
                self.session.add(level)

    def ingest_lines(self):

        print("Ingesting lines from {}".format(self.data_source.short_name))

        for rdr in self.ion_readers:

            atomic_number = rdr.ion.Z
            ion_charge = rdr.ion.Ion - 1

            ion = Ion.as_unique(
                self.session, atomic_number=atomic_number, ion_charge=ion_charge)

            try:
                bound_lines = rdr.bound_lines
            except ChiantiIonReaderError:
                print("Lines not found for ion {} {}".format(
                    convert_atomic_number2symbol(atomic_number), ion_charge))
                continue

            print("Ingesting lines for {} {}".format(
                convert_atomic_number2symbol(atomic_number), ion_charge))

            lvl_index2id = self.get_lvl_index2id(ion)

            for index, row in bound_lines.iterrows():

                # index: (lower_level_index, upper_level_index)
                lower_level_index, upper_level_index = index

                try:
                    lower_level_id = int(lvl_index2id.loc[lower_level_index])
                    upper_level_id = int(lvl_index2id.loc[upper_level_index])
                except KeyError:
                    raise IngesterError("Levels from this source have not been found."
                                        "You must ingest levels before transitions")

                # Create a new line
                line = Line(
                    lower_level_id=lower_level_id,
                    upper_level_id=upper_level_id,
                    data_source=self.data_source,
                    wavelengths=[
                        LineWavelength(quantity=row["wavelength"]*u.AA,
                                       data_source=self.data_source,
                                       medium=MEDIUM_VACUUM,
                                       method=row["method"])
                    ],
                    a_values=[
                        LineAValue(quantity=row["a_value"]*u.Unit("s**-1"),
                                   data_source=self.data_source)
                    ],
                    gf_values=[
                        LineGFValue(quantity=row["gf_value"],
                                    data_source=self.data_source)
                    ]
                )

                self.session.add(line)

    def ingest_collisions(self):

        print("Ingesting collisions from {}".format(
            self.data_source.short_name))

        for rdr in self.ion_readers:

            atomic_number = rdr.ion.Z
            ion_charge = rdr.ion.Ion - 1

            ion = Ion.as_unique(
                self.session, atomic_number=atomic_number, ion_charge=ion_charge)

            try:
                bound_collisions = rdr.bound_collisions
            except ChiantiIonReaderError:
                print("Collisions not found for ion {} {}".format(
                    convert_atomic_number2symbol(atomic_number), ion_charge))
                continue

            print("Ingesting collisions for {} {}".format(
                convert_atomic_number2symbol(atomic_number), ion_charge))

            lvl_index2id = self.get_lvl_index2id(ion)

            for index, row in bound_collisions.iterrows():

                # index: (lower_level_index, upper_level_index)
                lower_level_index, upper_level_index = index

                try:
                    lower_level_id = int(lvl_index2id.loc[lower_level_index])
                    upper_level_id = int(lvl_index2id.loc[upper_level_index])
                except KeyError:
                    raise IngesterError("Levels from this source have not been found."
                                        "You must ingest levels before transitions")

                # Create a new electron collision
                e_col = ECollision(
                    lower_level_id=lower_level_id,
                    upper_level_id=upper_level_id,
                    data_source=self.data_source,
                    bt92_ttype=row["ttype"],
                    bt92_cups=row["cups"],
                    energies=[
                        ECollisionEnergy(quantity=row["energy"]*u.rydberg,
                                         data_source=self.data_source)
                    ],
                    gf_values=[
                        ECollisionGFValue(quantity=row["gf_value"],
                                          data_source=self.data_source)
                    ]
                )

                e_col.temp_strengths = [
                    ECollisionTempStrength(temp=temp, strength=strength)
                    for temp, strength in zip(row["temperatures"], row["collision_strengths"])
                ]

                self.session.add(e_col)

    def ingest(self, levels=True, lines=False, collisions=False):

        if levels:
            self.ingest_levels()
            self.session.flush()

        if lines:
            self.ingest_lines()
            self.session.flush()

        if collisions:
            self.ingest_collisions()
            self.session.flush()


class ChiantiReader:
    """
        Class for extracting lines and levels data from Chianti.
        Mimics the GFALLReader class.

        Attributes
        ----------
        levels : DataFrame
        lines : DataFrame
        version : str
    """

    def __init__(self, ions, collisions=False, priority=10):
        """
        Parameters
        ----------
        ions : string
            Selected Chianti ions.

        collisions: bool, optional
            Grab collisional data (default is False).
        """
        self.ions = parse_selected_species(ions)
        self.priority = priority
        self._get_levels_lines(get_collisions=collisions)

    def _get_levels_lines(self, get_collisions=False):
        """Generates `levels`, `lines`  and `collisions` DataFrames.

        Parameters
        ----------
        get_collisions : bool, optional
            Grab collisional data, by default False.
        """
        lvl_list = []
        lns_list = []
        col_list = []
        for ion in self.ions:

            ch_ion = ch_ion = convert_species_tuple2chianti_str(ion)
            reader = ChiantiIonReader(ch_ion)

            # Do not keep levels if lines are not available.
            try:
                lvl = reader.levels
                lns = reader.lines

            except ChiantiIonReaderError:
                logger.info(f'Missing levels/lines data for `{ch_ion}`.')
                continue

            lvl['atomic_number'] = ion[0]
            lvl['ion_charge'] = ion[1]

            # Indexes must start from zero
            lvl.index = range(0, len(lvl))
            lvl.index.name = 'level_index'
            lvl_list.append(reader.levels)

            lns['atomic_number'] = ion[0]
            lns['ion_charge'] = ion[1]
            lns_list.append(lns)

            if get_collisions:
                try:
                    col = reader.collisions
                    col['atomic_number'] = ion[0]
                    col['ion_charge'] = ion[1]
                    col_list.append(col)

                except ChiantiIonReaderError:
                    logger.info(f'Missing collisional data for `{ch_ion}`.')

        levels = pd.concat(lvl_list, sort=True)
        levels = levels.rename(columns={'J': 'j'})
        levels['method'] = None
        levels['priority'] = self.priority
        levels = levels.reset_index()
        levels = levels.set_index(
            ['atomic_number', 'ion_charge', 'level_index'])
        levels = levels[['energy', 'j', 'label', 'method', 'priority']]

        lines = pd.concat(lns_list, sort=True)
        lines = lines.reset_index()
        lines = lines.rename(columns={'lower_level_index': 'level_index_lower',
                                      'upper_level_index': 'level_index_upper',
                                      'gf_value': 'gf'})

        # Kurucz levels starts from zero, Chianti from 1.
        lines['level_index_lower'] = lines['level_index_lower'] - 1
        lines['level_index_upper'] = lines['level_index_upper'] - 1

        lines = lines.set_index(['atomic_number', 'ion_charge',
                                 'level_index_lower', 'level_index_upper'])
        lines['energy_upper'] = None
        lines['energy_lower'] = None
        lines['j_upper'] = None
        lines['j_lower'] = None
        lines = lines[['energy_upper', 'j_upper', 'energy_lower', 'j_lower',
                       'wavelength', 'gf']]

        if get_collisions:
            collisions = pd.concat(col_list, sort=True)
            collisions = collisions.reset_index()
            collisions = collisions.rename(columns={'lower_level_index': 'level_index_lower',
                                                    'upper_level_index': 'level_index_upper',
                                                    'gf_value': 'gf',})
            # Do we need to fix level indexes here too ?
            collisions['level_index_lower'] -= 1
            collisions['level_index_upper'] -= 1
            collisions = collisions.set_index(['atomic_number', 'ion_charge',
                                               'level_index_lower', 'level_index_upper'])
            collisions = collisions[['temperatures', 'collision_strengths', 'gf', 'energy',
                                     'ttype', 'cups']]

        self.levels = levels
        self.lines = lines
<<<<<<< HEAD

        if get_collisions:
            self.collisions = collisions
        else:
            self.collisions = pd.DataFrame()

        self.version = versionRead()

    # TODO:
    def to_hdf(self, fname):
        raise NotImplementedError
=======
        self.version = versionRead()
>>>>>>> 2277b6fe
<|MERGE_RESOLUTION|>--- conflicted
+++ resolved
@@ -638,7 +638,6 @@
 
         self.levels = levels
         self.lines = lines
-<<<<<<< HEAD
 
         if get_collisions:
             self.collisions = collisions
@@ -649,7 +648,4 @@
 
     # TODO:
     def to_hdf(self, fname):
-        raise NotImplementedError
-=======
-        self.version = versionRead()
->>>>>>> 2277b6fe
+        raise NotImplementedError